--- conflicted
+++ resolved
@@ -49,11 +49,7 @@
 
     annotationProcessor 'androidx.room:room-compiler:2.2.0-rc01'
     implementation 'androidx.room:room-runtime:2.2.0-rc01'
-<<<<<<< HEAD
-    implementation 'androidx.lifecycle:lifecycle-extensions:2.0.0'
-=======
     implementation 'androidx.lifecycle:lifecycle-extensions:2.1.0'
->>>>>>> ad0ba39f
 
     // Preferences
     implementation 'androidx.preference:preference:1.1.0'
@@ -67,7 +63,7 @@
     implementation 'de.greenrobot:eventbus:2.4.0'
 
     // for the NavigationView of NavigationDrawer
-    implementation 'com.google.android.material:material:1.1.0-alpha02'
+    implementation 'com.google.android.material:material:1.1.0-alpha10'
 
     // About
     implementation 'com.github.daniel-stoneuk:material-about-library:2.4.2'
