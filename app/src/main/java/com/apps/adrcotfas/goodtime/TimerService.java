--- conflicted
+++ resolved
@@ -21,14 +21,8 @@
 
 import static android.app.AlarmManager.ELAPSED_REALTIME_WAKEUP;
 import static android.media.AudioManager.RINGER_MODE_SILENT;
-<<<<<<< HEAD
-import static android.os.PowerManager.ACQUIRE_CAUSES_WAKEUP;
-import static android.os.PowerManager.ON_AFTER_RELEASE;
-import static android.os.PowerManager.PARTIAL_WAKE_LOCK;
-=======
 import static android.os.Build.VERSION.SDK_INT;
 import static com.apps.adrcotfas.goodtime.SessionType.LONG_BREAK;
->>>>>>> 3143d815
 import static com.apps.adrcotfas.goodtime.TimerActivity.NOTIFICATION_TAG;
 import static com.apps.adrcotfas.goodtime.Notifications.createCompletionNotification;
 import static com.apps.adrcotfas.goodtime.Notifications.createForegroundNotification;
@@ -240,6 +234,10 @@
 
     public SessionType getSessionType() {
         return mCurrentSession;
+    }
+
+    public int getRemainingTime() {
+        return mRemainingTime;
     }
 
     public int getCurrentSessionStreak() {
